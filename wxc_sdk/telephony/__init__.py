"""
Telephony types and API (location and organisation settings)
"""
from collections.abc import Generator
from dataclasses import dataclass
from typing import Optional

from pydantic import Field, TypeAdapter, field_validator

from .access_codes import LocationAccessCodesApi
from .announcements_repo import AnnouncementsRepositoryApi
from .autoattendant import AutoAttendantApi
from .call_recording import CallRecordingSettingsApi
from .call_routing import CallRoutingApi
from .callpark import CallParkApi
from .callpark_extension import CallparkExtensionApi
from .callpickup import CallPickupApi
from .callqueue import CallQueueApi
from .calls import CallsApi
from .conference import ConferenceControlsApi
from .dect_devices import DECTDevicesApi
from .devices import TelephonyDevicesApi
from .huntgroup import HuntGroupApi
from .jobs import JobsApi
from .location import TelephonyLocationApi
from .location.intercept import LocationInterceptApi
from .org_access_codes import OrganisationAccessCodesApi
from .organisation_vm import OrganisationVoicemailSettingsAPI
from .paging import PagingApi
from .playlists import PlayListApi
from .pnc import PrivateNetworkConnectApi
from .prem_pstn import PremisePstnApi
from .pstn import PSTNApi
from .supervisor import SupervisorApi
from .virtual_line import VirtualLinesApi
from .vm_rules import VoicemailRulesApi
from .voice_messaging import VoiceMessagingApi
from .voicemail_groups import VoicemailGroupsApi
from .voiceportal import VoicePortalApi
from ..api_child import ApiChild
from ..base import ApiModel, to_camel, plus1, enum_str
from ..base import SafeEnum as Enum
from ..common import UserType, RouteIdentity, NumberState, ValidateExtensionsResponse, ValidatePhoneNumbersResponse, \
    DeviceCustomization, IdAndName, OwnerType, NumberOwner
from ..common.schedules import ScheduleApi, ScheduleApiBase
from ..person_settings.common import ApiSelector
from ..person_settings.msteams import OrgMSTeamsSettingApi
from ..person_settings.permissions_out import OutgoingPermissionsApi, Action
from ..rest import RestSession

__all__ = ['NumberListPhoneNumberType', 'TelephonyType',
           'NumberListPhoneNumber',
           'NumberType', 'NumberDetails', 'UCMProfile',
           'TestCallRoutingResult', 'OriginatorType', 'CallSourceType', 'CallSourceInfo', 'DestinationType',
           'LocationAndNumbers', 'HostedUserDestination', 'ServiceType', 'HostedFeatureDestination',
           'TrunkDestination', 'PbxUserDestination', 'PstnNumberDestination', 'VirtualExtensionDestination',
           'RouteListDestination', 'FeatureAccessCodeDestination', 'EmergencyDestination',
           'TranslationPatternConfigurationLevel', 'AppliedServiceTranslationPattern', 'ConfigurationLevel',
           'CallInterceptDetailsPermission', 'CallInterceptDetails', 'CallingPlanReason',
           'OutgoingCallingPlanPermissionsByType', 'OutgoingCallingPlanPermissionsByDigitPattern', 'AppliedService',
           'DeviceType', 'DeviceManufacturer', 'DeviceManagedBy', 'OnboardingMethod', 'DeviceSettingsConfiguration',
           'SupportedDevice', 'AnnouncementLanguage', 'SupportedDevices', 'TelephonyApi']


class NumberListPhoneNumberType(str, Enum):
    primary = 'PRIMARY'
    alternate = 'ALTERNATE'
    fax = 'FAX'
    dnis = 'DNIS'


class TelephonyType(str, Enum):
    #: Object is a PSTN number.
    pstn_number = 'PSTN_NUMBER'
    #: Object is a mobile number.
    mobile_number = 'MOBILE_NUMBER'


class NumberListPhoneNumber(ApiModel):
    """
    Phone Number
    """
    #: A unique identifier for the PSTN phone number.
    phone_number: Optional[str] = None
    #: Extension for a PSTN phone number.
    extension: Optional[str] = None
    #: Routing prefix of location.
    routing_prefix: Optional[str] = None
    #: Routing prefix + extension of a person or workspace.
    esn: Optional[str] = None
    #: Phone number's state.
    state: Optional[NumberState] = None
    #: Type of phone number.
    phone_number_type: Optional[NumberListPhoneNumberType] = None
    #: Indicates if the phone number is used as location clid.
    main_number: bool
    #: Indicates if a phone number is a toll-free number.
    toll_free_number: bool
    #: Indicates Telephony type for the number.
    included_telephony_types: Optional[TelephonyType] = None
    #: Mobile Network for the number if number is MOBILE_NUMBER.
    mobile_network: Optional[str] = None
    #: Routing Profile for the number if number is MOBILE_NUMBER.
    routing_profile: Optional[str] = None
    location: IdAndName
    owner: Optional[NumberOwner] = None
    #: Phone number is a service number.
    is_service_number: Optional[bool] = None


class NumberType(str, Enum):
    extension = 'EXTENSION'
    number = 'NUMBER'


class NumberDetails(ApiModel):
    #: Count of phone numbers that are in the assigned state.
    assigned: Optional[int] = None
    #: Count of phone numbers which are in the un-assigned state.
    un_assigned: Optional[int] = None
    #: Count of phone numbers which are inactive.
    in_active: Optional[int] = None
    #: Count of extensions only without phone number.
    extension_only: Optional[int] = None
    #: Count of the toll free numbers.
    toll_free_numbers: Optional[int] = None
    #: Total phone numbers and extensions available.
    total: Optional[int] = None
    #: Count of phone numbers of type `MOBILE_NUMBER` only without `PSTN_NUMBER` and extension.
    mobile_number: Optional[int] = None


class UCMProfile(ApiModel):
    #: A unique identifier for the calling UC Manager Profile.
    profile_id: str = Field(alias='id')
    #: Unique name for the calling UC Manager Profile.
    name: str


class OriginatorType(str, Enum):
    #: User
    user = 'USER'
    #: Connection between Webex Calling and the premises.
    trunk = 'TRUNK'


class CallSourceType(str, Enum):
    """
    The type of call source.
    """
    #: Indicates that the call source is a route list
    route_list = 'ROUTE_LIST'
    #: Indicates that the call source is a dial pattern.
    dial_pattern = 'DIAL_PATTERN'
    #: Indicates that the call source extension is unknown.
    unknown_extension = 'UNKNOWN_EXTENSION'
    #: Indicates that the call source phone number is unknown.
    unknown_number = 'UNKNOWN_NUMBER'


class CallSourceInfo(ApiModel):
    """
    This data object is only returned when originatorNumber is specified in the request.
    """
    #: The type of call source.
    call_source_type: CallSourceType
    #: When originatorType is "trunk", originatorId is a valid trunk, this trunk belongs to a route group which is
    #: assigned to a route list with the name routeListA, and originatorNumber is a number assigned to routeListA.
    #: routeListA is returned here. This element is returned when callSourceType is ROUTE_LIST.
    route_list_name: Optional[str] = None
    #: route list id
    route_list_id: Optional[str] = None
    #: When originatorType is "trunk", originatorId is a valid trunk with name trunkA, trunkA belongs to a route group
    #: which is assigned to a route list with name routeListA, trunkA is also assigned to dialPlanA as routing choice,
    #: dialPlanA has dialPattern xxxx assigned. If the originatorNumber match the dialPattern xxxx, dialPlanA is
    #: returned. This element is returned when callSourceType is DIAL_PATTERN.
    dial_plan_name: Optional[str] = None
    #: When originatorType is "trunk", originatorId is a valid trunk with the name trunkA, trunkA belongs to a route
    #: group which is assigned to a route list with the name routeListA, trunkA is also assigned to dialPlanA as routing
    #: choice, dialPlanA has dialPattern xxxx assigned. If the originatorNumber match the dialPattern xxxx, dialPattern
    #: xxxx is returned. This element is returned when callSourceType is DIAL_PATTERN.
    dial_pattern: Optional[str] = None
    #: dial plan id
    dial_plan_id: Optional[str] = None


class DestinationType(str, Enum):
    """
    Matching destination type for the call.
    """
    #: Matching destination is a person or workspace with details in the hosted_user field.
    hosted_agent = 'HOSTED_AGENT'
    #: Matching destination is a calling feature like auto-attendant or hunt group with details in the hostedFeature
    #: field.
    hosted_feature = 'HOSTED_FEATURE'
    #: Matching destination routes into a separate PBX with details in the pbxUser field.
    pbx_user = 'PBX_USER'
    #: Matching destination routes into a PSTN phone number with details in the pstnNumber field.
    pstn_number = 'PSTN_NUMBER'
    #: Matching destination routes into a virtual extension with details in the virtualExtension field.
    virtual_extension = 'VIRTUAL_EXTENSION'
    #: Matching destination routes into a virtual extension range with details in the virtualExtensionRange field.
    virtual_extension_range = 'VIRTUAL_EXTENSION_RANGE'
    #: Matching destination routes into a route list with details in the routeList field.
    route_list = 'ROUTE_LIST'
    #: Matching destination routes into a feature access code (FAC) with details in the featureAccessCode field.
    fac = 'FAC'
    #: Matching destination routes into an emergency service like Red Sky, with details in the emergency field.
    emergency = 'EMERGENCY'
    #: The route is in a repair state with routing choice details in the repair field.
    repair = 'REPAIR'
    #: Target extension is unknown with routing choice details in the unknownExtension field.
    unknown_extension = 'UNKNOWN_EXTENSION'
    #: The target phone number is unknown with routing choice details in the unknownNumber field.
    unknown_number = 'UNKNOWN_NUMBER'


class LocationAndNumbers(ApiModel):
    @field_validator('phone_number', mode='before')
    def e164(cls, v):
        """
        :meta private:
        """
        return plus1(v)

    location_name: str
    location_id: str
    phone_number: Optional[str] = None
    extension: Optional[str] = None


class HostedUserDestination(LocationAndNumbers):
    """
    This data object is returned when destinationType is HOSTED_USER.
    """
    #: person/workspace's id
    hu_id: str = Field(alias='id')
    #: Type of agent for call destination.
    hu_type: UserType = Field(alias='type')
    #: Person or workspace's first name.
    first_name: str
    #: Person or workspace's last name.
    last_name: str


class ServiceType(str, Enum):
    #: Indicates that this destination is an auto attendant.
    auto_attendant = 'AUTO_ATTENDANT'
    #: Indicates that this destination is the Office (Broadworks) Anywhere feature.
    broadworks_anywhere = 'BROADWORKS_ANYWHERE'
    #: Indicates that this destination is the Call Queue feature.
    call_queue = 'CALL_QUEUE'
    #: Indicates that this destination is the Contact Center Link feature.
    contact_center_link = 'CONTACT_CENTER_LINK'
    #: Indicates that this destination is the Group Paging feature.
    group_paging = 'GROUP_PAGING'
    #: Indicates that this destination is the Hunt Group feature.
    hunt_group = 'HUNT_GROUP'
    #: Indicates that this destination is the Voice Messaging feature.
    voice_messaging = 'VOICE_MESSAGING'
    #: Indicates that this destination is the Voice Mail Group feature.
    voice_mail_group = 'VOICE_MAIL_GROUP'


class HostedFeatureDestination(LocationAndNumbers):
    """
    This data object is returned when destinationType is HOSTED_FEATURE
    """
    service_type: ServiceType = Field(alias='type')
    #: service instance name
    name: str
    #: service instance id
    service_instance_id: str = Field(alias='id')


class TrunkDestination(ApiModel):
    trunk_name: Optional[str] = None
    trunk_id: Optional[str] = None
    route_group_name: Optional[str] = None
    route_group_id: Optional[str] = None
    #: location of the trunk, required if trunkName is returned
    trunk_location_name: Optional[str] = None
    #: location id of the trunk, required if trunkName is returned
    trunk_location_id: Optional[str] = None


class PbxUserDestination(TrunkDestination):
    """
    This data object is returned when destinationType is PBX_USER.
    """
    #: the dial plan name that the called string matches
    dial_plan_name: str
    dial_plan_id: str
    #: the dial pattern that the called string matches
    dial_pattern: str


class PstnNumberDestination(TrunkDestination):
    pass


class VirtualExtensionDestination(LocationAndNumbers, TrunkDestination):
    #: Virtual extension ID.
    virtual_extension_id: str = Field(alias='id')
    #: Virtual extension display first name.
    first_name: str
    #: Virtual extension display last name.
    last_name: str
    #: Virtual extension display name.
    display_name: str


class VirtualExtensionRange(LocationAndNumbers, TrunkDestination):
    #: Virtual extension range ID.
    id: Optional[str] = None
    #: Virtual extension range name.
    name: Optional[str] = None
    #: Prefix that the virtual extension range is associated with (Note: Standard mode must have leading '+' in prefix;
    #: BCD/Enhanced mode can have any valid prefix).
    prefix: Optional[str] = None
    #: Pattern associated with the virtual extension range.
    pattern: Optional[str] = None


class RouteListDestination(ApiModel):
    """
    This data object is returned when destinationType is ROUTE_LIST.
    """
    route_list_id: str = Field(alias='id')
    name: str
    route_group_name: str
    route_group_id: str
    location_name: str
    location_id: str


class FeatureAccessCodeDestination(ApiModel):
    """
    This data object is returned when destinationType is FAC.
    """
    code: str
    name: str


class EmergencyDestination(TrunkDestination):
    """
    This data object is returned when destinationType is EMERGENCY.
    """
    is_red_sky: bool


class TranslationPatternConfigurationLevel(str, Enum):
    #: The applied services of location level.
    location = 'LOCATION'
    #: The applied services of the organization level.
    organization = 'ORGANIZATION'


class AppliedServiceTranslationPattern(ApiModel):
    #: The level from which the configuration is applied.
    configuration_level: Optional[TranslationPatternConfigurationLevel] = None
    #: Name given to a translation pattern.
    name: Optional[str] = None
    #: Matching pattern given to a translation pattern.
    matching_pattern: Optional[str] = None
    #: Replacement pattern given to a translation pattern.
    replacement_pattern: Optional[str] = None
    #: The original called number.
    matched_number: Optional[str] = None
    #: The modified number after matching against `matchingPattern` and replacing with corresponding
    #: `replacementPattern`.
    translated_number: Optional[str] = None


class ConfigurationLevel(str, Enum):
    #: The applied services at the location level.
    location = 'LOCATION'
    #: The applied services at the user level.
    # user = 'USER' - seems like this is actually PEOPLE?; issue # 178
    #: The applied services at the place level.
    place = 'PLACE'
    #: The applied services at the virtual line level.
    virtual_line = 'VIRTUAL_LINE'
    people = 'PEOPLE'


class CallInterceptDetailsPermission(str, Enum):
    #: Call intercept is disabled.
    disallow = 'DISALLOW'
    #: Call intercept is transferred to a number.
    transfer = 'TRANSFER'


class CallInterceptDetails(ApiModel):
    #: The level from which the configuration is applied.
    configuration_level: Optional[ConfigurationLevel] = None
    #: The choices that indicate call intercept permissions.
    permission: Optional[CallInterceptDetailsPermission] = None
    #: The number to which the outgoing permission by type is to be transferred.
    transfer_number: Optional[str] = None


class CallingPlanReason(str, Enum):
    #: Calling plan gives the Fraud Containment reason.
    fraud_containment = 'FRAUD_CONTAINMENT'
    #: The Cisco calling plan reason.
    cisco_calling_plan = 'CISCO_CALLING_PLAN'
    #: The reason if the transfer number 1 is not configured.
    transfer_number_1_not_configured = 'TRANSFER_NUMBER_1_NOT_CONFIGURED'
    #: The reason if the transfer number 2 is not configured.
    transfer_number_2_not_configured = 'TRANSFER_NUMBER_2_NOT_CONFIGURED'
    #: The reason if the transfer number 3 is not configured.
    transfer_number_3_not_configured = 'TRANSFER_NUMBER_3_NOT_CONFIGURED'
    #: The reason for Webex mobile international transfer forward.
    webex_mobile_premium_international_transfer_forward = 'WEBEX_MOBILE_PREMIUM_INTERNATIONAL_TRANSFER_FORWARD'


class OutgoingCallingPlanPermissionsByType(ApiModel):
    #: The level from which the configuration is applied.
    configuration_level: Optional[ConfigurationLevel] = None
    #: Designates the action to be taken for each call type and if transferring the call type is allowed.
    call_type: Optional[str] = None
    #: Action to be performed on the input number that matches with the OCP.
    permission: Optional[Action] = None
    #: The number to which the outgoing permission by type is to be transferred.
    transfer_number: Optional[str] = None
    #: The reason for the result reported for non-standard OCP service.
    reason: Optional[CallingPlanReason] = None
    #: A transfer number is present in case it gets transferred to some other number.
    number: Optional[str] = None


class OutgoingCallingPlanPermissionsByDigitPattern(ApiModel):
    #: The level from which the configuration is applied.
    configuration_level: Optional[ConfigurationLevel] = None
    #: Name given to a digit pattern.
    name: Optional[str] = None
    #: Action to be performed on the input number that matches with the digit pattern.
    permission: Optional[Action] = None
    transfer_number: Optional[str] = None
    #: Pattern is given to a digit pattern.
    pattern: Optional[str] = None
    #: The reason for the result reported for non-standard OCP service.
    reason: Optional[CallingPlanReason] = None
    #: A transfer number is present in case it gets transferred to some other number.
    number: Optional[str] = None


class AppliedService(ApiModel):
    #: Returns the details of the Translation Pattern if applied.
    translation_pattern: Optional[AppliedServiceTranslationPattern] = None
    #: Returns the details of call intercept if applied.
    intercept_details: Optional[CallInterceptDetails] = None
    #: Returns the details of permissions by type configuration if applied under OCP.
    outgoing_calling_plan_permissions_by_type: Optional[OutgoingCallingPlanPermissionsByType] = None
    #: Returns the details of digit pattern configuration if applied under OCP.
    outgoing_calling_plan_permissions_by_digit_pattern: Optional[OutgoingCallingPlanPermissionsByDigitPattern] = None


class TestCallRoutingResult(ApiModel):
    #: Language for call queue.
    language: Optional[str] = None
    #: Time zone for the call queue.
    time_zone: Optional[str] = None
    #: This data object is only returned when originatorNumber is specified in the request.
    call_source_info: Optional[CallSourceInfo] = None
    #: Matching destination type for the call.
    destination_type: DestinationType
    #: FAC code if destinationType is FAC. The routing address will be returned for all other destination types.
    routing_address: str
    #: Outside access code.
    outside_access_code: Optional[str] = None
    #: true if the call would be rejected.
    is_rejected: bool
    #: Calling line ID (CLID) configured for the calling user.
    calling_line_id: Optional[str] = Field(alias='callingLineID', default=None)
    #: Routing profile that is used to route network calls.
    routing_profile: Optional[str] = None
    #: This data object is returned when destinationType is HOSTED_USER.
    hosted_user: Optional[HostedUserDestination] = Field(alias='hostedAgent', default=None)
    #: This data object is returned when destinationType is HOSTED_FEATURE.
    hosted_feature: Optional[HostedFeatureDestination] = None
    #: This data object is returned when destinationType is PBX_USER.
    pbx_user: Optional[PbxUserDestination] = None
    #: This data object is returned when destinationType is PSTN_NUMBER.
    pstn_number: Optional[PstnNumberDestination] = None
    #: This data object is returned when destinationType is VIRTUAL_EXTENSION.
    virtual_extension: Optional[VirtualExtensionDestination] = None
    #: Returned when destinationType is VIRTUAL_EXTENSION_RANGE.
    virtual_extension_range: Optional[VirtualExtensionRange] = None
    #: This data object is returned when destinationType is ROUTE_LIST.
    route_list: Optional[RouteListDestination] = None
    #: This data object is returned when destinationType is FAC.
    feature_access_code: Optional[FeatureAccessCodeDestination] = None
    #: This data object is returned when destinationType is EMERGENCY.
    emergency: Optional[EmergencyDestination] = None
    #: This data object is returned when destinationType is REPAIR.
    repair: Optional[TrunkDestination] = None
    #: This data object is returned when destinationType is UNKNOWN_EXTENSION.
    unknown_extension: Optional[TrunkDestination] = None
    #: This data object is returned when destinationType is UNKNOWN_NUMBER.
    unknown_number: Optional[TrunkDestination] = None
    #: Returned if any origin is configured with intercept details, outgoing permissions by type, digit pattern, or
    #: translation pattern.
    applied_services: Optional[list[AppliedService]] = None


class DeviceType(str, Enum):
    mpp = 'MPP'
    ata = 'ATA'
    generic_sip = 'GENERIC_SIP'
    esim = 'ESIM'
    desk_phone = 'DESK_PHONE'


class DeviceManufacturer(str, Enum):
    cisco = 'CISCO'
    third_party = 'THIRD_PARTY'


class DeviceManagedBy(str, Enum):
    cisco = 'CISCO'
    customer = 'CUSTOMER'
    partner = 'PARTNER'


class OnboardingMethod(str, Enum):
    mac_address = 'MAC_ADDRESS'
    activation_code = 'ACTIVATION_CODE'
    no_method = 'NONE'


class DeviceSettingsConfiguration(str, Enum):
    #: Devices which supports Webex Calling Device Settings Configuration.
    webex_calling_device_configuration = 'WEBEX_CALLING_DEVICE_CONFIGURATION'
    #: Devices which supports Webex Device Settings Configuration.
    webex_device_configuration = 'WEBEX_DEVICE_CONFIGURATION'
    #: Devices does not support any configuration.
    none_ = 'NONE'


class SupportedDevice(ApiModel):
    #: Model name of the device.
    model: str
    #: Display name of the device.
    display_name: str
    #: Type of the device.
    device_type: DeviceType = Field(alias='type')
    #: Manufacturer of the device.
    manufacturer: DeviceManufacturer
    #: Users who manage the device.
    managed_by: DeviceManagedBy
    #: List of places the device is supported for.
    supported_for: list[UserType]
    #: Onboarding method.
    onboarding_method: list[OnboardingMethod]
    #: Enables / Disables layout configuration for devices.
    allow_configure_layout_enabled: bool
    #: Number of port lines.
    number_of_line_ports: int
    #: Indicates whether Kem support is enabled or not.
    kem_support_enabled: bool
    #: Module count.
    kem_module_count: Optional[int] = None
    #: Key expansion module type of the device.
    kem_module_type: Optional[list[str]] = None
    #: Enables / Disables the upgrade channel.
    upgrade_channel_enabled: Optional[bool] = None
    #: The default upgrade channel.
    default_upgrade_channel: Optional[str] = None
    #: Enables / disables the additional primary line appearances.
    additional_primary_line_appearances_enabled: Optional[bool] = None
    #: Enables / disables Basic emergency nomadic.
    basic_emergency_nomadic_enabled: Optional[bool] = None
    #: Enables / disables customized behavior support on devices
    customized_behaviors_enabled: Optional[bool] = None
    #: Enables / disables configuring port support on device.
    allow_configure_ports_enabled: Optional[bool] = None
    #: Enables / disables customizable line label.
    customizable_line_label_enabled: Optional[bool] = None
    #: Supports touch screen on device.
    touch_screen_phone: Optional[bool] = None
    supports_line_port_reordering_enabled: Optional[bool] = None
    port_number_support_enabled: Optional[bool] = None
    t38_enabled: Optional[bool] = None
    call_declined_enabled: Optional[bool] = None
    #: Device settings configuration.
    device_settings_configuration: Optional[DeviceSettingsConfiguration] = None


class AnnouncementLanguage(ApiModel):
    #: Language name.
    name: Optional[str] = None
    #: Language Code
    code: Optional[str] = None


class SupportedDevices(ApiModel):
    upgrade_channel_list: Optional[list[str]] = None
    devices: Optional[list[SupportedDevice]] = None


@dataclass(init=False)
class TelephonyApi(ApiChild, base='telephony/config'):
    """
    The telephony settings (features) API.
    """
    #: access or authentication codes at location level
    access_codes: LocationAccessCodesApi
    announcements_repo: AnnouncementsRepositoryApi
    auto_attendant: AutoAttendantApi
    #: location call intercept settings
    call_intercept: LocationInterceptApi
    call_routing: CallRoutingApi
    calls: CallsApi
    callpark: CallParkApi
    callpark_extension: CallparkExtensionApi
    callqueue: CallQueueApi
    call_recording: CallRecordingSettingsApi
    conference: ConferenceControlsApi
    dect_devices: DECTDevicesApi
    #: WxC device operations
    devices: TelephonyDevicesApi
    huntgroup: HuntGroupApi
    jobs: JobsApi
    #: location specific settings
    location: TelephonyLocationApi
    locations: TelephonyLocationApi
    ms_teams: OrgMSTeamsSettingApi
    #: organisation access codes
    organisation_access_codes: OrganisationAccessCodesApi
    #: organisation voicemail settings
    organisation_voicemail: OrganisationVoicemailSettingsAPI
    paging: PagingApi
    #: location level outgoing permissions
    permissions_out: OutgoingPermissionsApi
    pickup: CallPickupApi
    playlist: PlayListApi
    pnc: PrivateNetworkConnectApi
    prem_pstn: PremisePstnApi
<<<<<<< HEAD
=======
    pstn: PSTNApi
>>>>>>> abb88470
    schedules: ScheduleApi
    supervisors: SupervisorApi
    virtual_lines: VirtualLinesApi
    # location voicemail groups
    voicemail_groups: VoicemailGroupsApi
    voicemail_rules: VoicemailRulesApi
    voice_messaging: VoiceMessagingApi
    voiceportal: VoicePortalApi

    def __init__(self, session: RestSession):
        super().__init__(session=session)
        self.access_codes = LocationAccessCodesApi(session=session)
        self.announcements_repo = AnnouncementsRepositoryApi(session=session)
        self.auto_attendant = AutoAttendantApi(session=session)
        self.call_intercept = LocationInterceptApi(session=session)
        self.call_routing = CallRoutingApi(session=session)
        self.call_recording = CallRecordingSettingsApi(session=session)
        self.calls = CallsApi(session=session)
        self.callpark = CallParkApi(session=session)
        self.callpark_extension = CallparkExtensionApi(session=session)
        self.callqueue = CallQueueApi(session=session)
        self.conference = ConferenceControlsApi(session=session)
        self.dect_devices = DECTDevicesApi(session=session)
        self.devices = TelephonyDevicesApi(session=session)
        self.huntgroup = HuntGroupApi(session=session)
        self.jobs = JobsApi(session=session)
        self.location = TelephonyLocationApi(session=session)
        self.locations = self.location
        self.ms_teams = OrgMSTeamsSettingApi(session=session)
        self.organisation_access_codes = OrganisationAccessCodesApi(session=session)
        self.organisation_voicemail = OrganisationVoicemailSettingsAPI(session=session)
        self.paging = PagingApi(session=session)
        self.permissions_out = OutgoingPermissionsApi(session=session, selector=ApiSelector.location)
        self.pickup = CallPickupApi(session=session)
        self.playlist = PlayListApi(session=session)
        self.pnc = PrivateNetworkConnectApi(session=session)
        self.prem_pstn = PremisePstnApi(session=session)
        self.pstn = PSTNApi(session=session)
        self.schedules = ScheduleApi(session=session, base=ScheduleApiBase.locations)
        self.supervisors = SupervisorApi(session=session)
        self.virtual_lines = VirtualLinesApi(session=session)
        self.voicemail_groups = VoicemailGroupsApi(session=session)
        self.voicemail_rules = VoicemailRulesApi(session=session)
        self.voice_messaging = VoiceMessagingApi(session=session)
        self.voiceportal = VoicePortalApi(session=session)

    def phone_numbers(self, location_id: str = None, phone_number: str = None, available: bool = None,
                      order: str = None,
                      owner_name: str = None, owner_id: str = None, owner_type: OwnerType = None,
                      extension: str = None, number_type: NumberType = None,
                      phone_number_type: NumberListPhoneNumberType = None,
                      state: NumberState = None, details: bool = None, toll_free_numbers: bool = None,
                      restricted_non_geo_numbers: bool = None,
                      included_telephony_type: TelephonyType = None,
                      org_id: str = None, **params) -> Generator[NumberListPhoneNumber, None, None]:
        """
        Get Phone Numbers for an Organization with given criteria.

        List all the phone numbers for the given organization along with the status and owner (if any).

        PSTN phone numbers are associated with a specific location and can be active/inactive and assigned/unassigned.
        The owner is the person, workspace, or feature to which the number is assigned.
        Retrieving this list requires a full or read-only administrator auth token with a scope
        of spark-admin:telephony_config_read.

        :param location_id: Return the list of phone numbers for this location within the given organization.
        :type location_id: str
        :param phone_number: Search for this phone number.
        :type phone_number: str
        :param available: Search among the available phone numbers. This parameter cannot be used along with owner_type
            parameter when set to true.
        :type available: bool
        :param order: Sort the list of phone numbers based on the following:lastName,dn,extension. Default sort will
            be based on number and extension in an Ascending order
        :type order: str
        :param owner_name: Return the list of phone numbers that is owned by given owner name. Maximum length is 255.
        :type owner_name: str
        :param owner_id: Returns only the matched number/extension entries assigned to the feature with specified
            uuid/broadsoftId.
        :type owner_id: str
        :param owner_type: Returns the list of phone numbers that are of given owner_type.
        :type owner_type: OwnerType
        :param extension: Returns the list of PSTN phone numbers with given extension.
        :type extension: str
        :param number_type: Returns the filtered list of PSTN phone numbers that contains given type of numbers.
            This parameter cannot be used along with available or state.
        :type number_type: NumberType
        :param phone_number_type: Returns the filtered list of PSTN phone numbers that are of given phoneNumberType.
        :type phone_number_type: NumberListPhoneNumberType
        :param state: Returns the list of PSTN phone numbers with matching state.
        :type state: NumberState
        :param details: Returns the overall count of the PSTN phone numbers along with other details for given
            organization.
        :type details: bool
        :param toll_free_numbers: Returns the list of toll free phone numbers.
        :type toll_free_numbers: bool
        :param restricted_non_geo_numbers: Returns the list of restricted non geographical numbers.
        :type restricted_non_geo_numbers: bool
        :param included_telephony_type: Returns the list of phone numbers that are of given `includedTelephonyType`.
            By default if this query parameter is not provided, it will list both PSTN and Mobile Numbers. Possible
            input values are PSTN_NUMBER, MOBILE_NUMBER.
        :type included_telephony_type: TelephonyType
        :param org_id: List numbers for this organization.
        :type org_id: str
        :return: yields :class:`NumberListPhoneNumber` instances
        """
        params.update((to_camel(p), v) for i, (p, v) in enumerate(locals().items())
                      if i and v is not None and p != 'params')
        # parameter is actually called included_telephony_types
        if itp := params.pop('includedTelephonyType', None):
            params['includedTelephonyTypes'] = itp
        for param, value in params.items():
            if isinstance(value, bool):
                value = 'true' if value else 'false'
                params[param] = value
            elif isinstance(value, Enum):
                value = value.value
                params[param] = value
        url = self.ep(path='numbers')
        # noinspection PyTypeChecker
        return self.session.follow_pagination(url=url, model=NumberListPhoneNumber, params=params,
                                              item_key='phoneNumbers')

    def phone_number_details(self, org_id: str = None) -> NumberDetails:
        """
        get summary (counts) of phone numbers

        :param org_id: detaild for numbers in this organization.
        :type org_id: str
        :return: phone number details
        :rtype: :class:`NumberDetails`
        """
        params = {to_camel(p): v for i, (p, v) in enumerate(locals().items())
                  if i and v is not None}
        params['details'] = 'true'
        params['max'] = 1
        url = self.ep(path='numbers')
        data = self.get(url, params=params)
        return NumberDetails.model_validate(data['count'])

    def validate_extensions(self, extensions: list[str]) -> ValidateExtensionsResponse:
        """
        Validate the List of Extensions

        Validate the List of Extensions. Retrieving this list requires a full or read-only administrator auth token
        with a scope of spark-admin:telephony_config_read.

        :param extensions: Array of Strings of ID of Extensions.
        :type extensions: list[str]
        :return: validation response
        :rtype: :class:`wxc_sdk.common.ValidateExtensionsResponse`
        """
        url = self.ep(path='actions/validateExtensions/invoke')
        data = self.post(url, json={'extensions': extensions})
        return ValidateExtensionsResponse.model_validate(data)

    def validate_phone_numbers(self, phone_numbers: list[str], org_id: str = None) -> ValidatePhoneNumbersResponse:
        """
        Validate the list of phone numbers in an organization. Each phone number's availability is indicated in the
        response.

        Each location has a set of phone numbers that can be assigned to people, workspaces, or features. Phone numbers
        must follow E.164 format for all countries, except for the United States, which can also follow the National
        format. Active phone numbers are in service.

        Validating a phone number in an organization requires a full administrator auth token with a scope
        of spark-admin:telephony_config_write.

        :param phone_numbers: List of phone numbers to be validated.
        :type phone_numbers: list[str]
        :param org_id: Organization of the Route Group.
        :type org_id: str
        :return: validation result
        :rtype: :class:`wxc_sdk.common.ValidatePhoneNumbersResponse`
        """
        url = self.ep('actions/validateNumbers/invoke')
        body = {'phoneNumbers': phone_numbers}
        params = org_id and {'orgId': org_id} or None
        data = self.post(url=url, params=params, json=body)
        return ValidatePhoneNumbersResponse.model_validate(data)

    def ucm_profiles(self, org_id: str = None) -> list[UCMProfile]:
        """
        Read the List of UC Manager Profiles

        List all calling UC Manager Profiles for the organization.

        UC Manager Profiles are applicable if your organization uses Jabber in Team Messaging mode or Calling in
        Webex Teams (Unified CM).

        The UC Manager Profile has an organization-wide default and may be overridden for individual persons, although
        currently only setting at a user level is supported by Webex APIs.

        Retrieving this list requires a full or read-only administrator auth token with a scope
        of spark-admin:people_read as this API is designed to be used in conjunction with calling behavior at the
        user level.

        :param org_id: List manager profiles in this organization.
        :type org_id: str
        :return: list of :class:`UCMProfile`
        """
        params = org_id and {'orgId': org_id} or None
        url = self.ep(path='callingProfiles')
        data = self.get(url, params=params)
        return TypeAdapter(list[UCMProfile]).validate_python(data['callingProfiles'])

    def route_choices(self, route_group_name: str = None, trunk_name: str = None, order: str = None,
                      org_id: str = None) -> Generator[RouteIdentity, None, None]:
        """
        List all Routes for the organization.

        Trunk and Route Group qualify as Route. Trunks and Route Groups provide you the ability to configure Webex
        Calling to manage calls between Webex Calling hosted users and premises PBX(s) users. This solution lets you
        configure users to use Cloud PSTN (CCP or Cisco PSTN) or Premises-based PSTN.

        Retrieving this list requires a full or read-only administrator auth token with a scope
        of spark-admin:telephony_config_read.

        :param route_group_name: Return the list of route identities matching the route group name.
        :param trunk_name: Return the list of route identities matching the trunk name.
        :param order: Order the route identities according to the designated fields.
            Available sort fields: routeName, routeType.
        :param org_id: List route identities for this organization.
        :return:
        """
        params = {to_camel(p): v for i, (p, v) in enumerate(locals().items())
                  if i and v is not None}
        url = self.ep('routeChoices')
        # noinspection PyTypeChecker
        return self.session.follow_pagination(url=url, model=RouteIdentity, params=params, item_key='routeIdentities')

    def test_call_routing(self, originator_id: str, originator_type: OriginatorType, destination: str,
                          originator_number: str = None, include_applied_services: bool = None,
                          org_id: str = None) -> TestCallRoutingResult:
        """
        Test Call Routing

        Validates that an incoming call can be routed.

        Dial plans route calls to on-premises destinations by use of trunks or route groups.
        They are configured globally for an enterprise and apply to all users, regardless of location.
        A dial plan also specifies the routing choice (trunk or route group) for calls that match any of its dial
        patterns.
        Specific dial patterns can be defined as part of your dial plan.

        Test call routing requires a full administrator auth token with a scope of
        `spark-admin:telephony_config_write`.

        :param originator_id: This element is used to identify the originating party. It can be a person ID or a trunk
            ID.
        :type originator_id: str
        :param originator_type: This element is used to identify if the `originatorId` is of type `PEOPLE` or `TRUNK`.
        :type originator_type: OriginatorType
        :param destination: This element specifies the called party. It can be any dialable string, for example, an ESN
            number, E.164 number, hosted user DN, extension, extension with location code, URL, or FAC code.
        :type destination: str
        :param originator_number: Only used when `originatorType` is `TRUNK`. The `originatorNumber` can be a phone
            number or URI.
        :type originator_number: str
        :param include_applied_services: This element is used to retrieve if any translation pattern, call intercept,
            permission by type, or permission by digit pattern is present for the called party.
        :type include_applied_services: bool
        :param org_id: Organization in which we are validating a call routing.
        :type org_id: str
        :rtype: :class:`TestCallRoutingResult`
        """
        params = org_id and {'orgId': org_id} or None
        body = dict()
        body['originatorId'] = originator_id
        body['originatorType'] = enum_str(originator_type)
        if originator_number is not None:
            body['originatorNumber'] = originator_number
        body['destination'] = destination
        if include_applied_services is not None:
            body['includeAppliedServices'] = include_applied_services
        url = self.ep('actions/testCallRouting/invoke')
        data = self.post(url=url, params=params, json=body)
        return TestCallRoutingResult.model_validate(data)

    def supported_devices(self, org_id: str = None) -> SupportedDevices:
        """
        Gets the list of supported devices for an organization location.

        Retrieving this list requires a full or read-only administrator auth token with a scope
        of spark-admin:telephony_config_read.

        :param org_id: List supported devices for an organization
        :return: List of supported devices
        """
        params = org_id and {'orgId': org_id} or None
        url = self.ep('supportedDevices')
        data = self.get(url=url, params=params)
        return SupportedDevices.model_validate(data)

    def device_settings(self, org_id: str = None) -> DeviceCustomization:
        """
        Get device override settings for an organization.

        Retrieving this list requires a full or read-only administrator auth token with a scope
        of spark-admin:telephony_config_read.

        :param org_id: List supported devices for an organization location.
        :type org_id: str
        :return: device customization response
        :rtype: DeviceCustomization
        """
        params = org_id and {'orgId': org_id} or None
        url = self.ep('devices/settings')
        data = self.get(url=url, params=params)
        return DeviceCustomization.model_validate(data)

    def read_list_of_announcement_languages(self) -> list[AnnouncementLanguage]:
        """
        List all languages supported by Webex Calling for announcements and voice prompts.
        Retrieving announcement languages requires a full or read-only administrator auth token with a scope of
        spark-admin:telephony_config_read.

        documentation: https://developer.webex.com/docs/api/v1/webex-calling-organization-settings/read-the-list-of-announcement-languages
        """
        url = self.ep('announcementLanguages')
        data = super().get(url=url)
        return TypeAdapter(list[AnnouncementLanguage]).validate_python(data["languages"])<|MERGE_RESOLUTION|>--- conflicted
+++ resolved
@@ -638,10 +638,7 @@
     playlist: PlayListApi
     pnc: PrivateNetworkConnectApi
     prem_pstn: PremisePstnApi
-<<<<<<< HEAD
-=======
     pstn: PSTNApi
->>>>>>> abb88470
     schedules: ScheduleApi
     supervisors: SupervisorApi
     virtual_lines: VirtualLinesApi

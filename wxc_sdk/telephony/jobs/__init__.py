--- conflicted
+++ resolved
@@ -18,13 +18,9 @@
            'JobErrorItem', 'JobsApi', 'DeviceSettingsJobsApi', 'NumberItem', 'MoveNumberCounts', 'NumberJob',
            'ErrorMessageObject', 'ErrorObject', 'ManageNumberErrorItem', 'ManageNumbersJobsApi',
            'InitiateMoveNumberJobsBody', 'ApplyLineKeyTemplatesJobsApi', 'LineKeyTemplateAdvisoryTypes',
-<<<<<<< HEAD
            'ApplyLineKeyTemplateJobDetails', 'RebuildPhonesJobsApi', 'UpdateRoutingPrefixJobsApi',
-           'RoutingPrefixCounts']
-=======
-           'ApplyLineKeyTemplateJobDetails', 'RebuildPhonesJobsApi', 'MoveCounts', 'MoveUser', 'MoveUsersList',
+           'RoutingPrefixCounts', 'MoveCounts', 'MoveUser', 'MoveUsersList',
            'MoveUserJobDetails', 'MoveUsersJobsApi', 'StartMoveUsersJobResponse']
->>>>>>> 5a23b3fe
 
 
 class StepExecutionStatus(ApiModel):
@@ -66,11 +62,13 @@
     #: Status of each step within a job.
     step_execution_statuses: list[StepExecutionStatus] = Field(default_factory=list)
 
+
 class RoutingPrefixCounts(ApiModel):
     #: Indicates the total number of records whose routing prefix update is successful.
     routing_prefix_updated: Optional[int] = None
     #: Indicates the total number of records whose routing prefix update failed.
     routing_prefix_failed: Optional[int] = None
+
 
 class MoveCounts(ApiModel):
     #: Indicates the total number of user moves requested.
@@ -116,11 +114,9 @@
     #: Count of number of devices rebuilt.
     device_count: Optional[int] = None
     #: Job statistics.
-<<<<<<< HEAD
     counts: Optional[RoutingPrefixCounts] = None
-=======
+    #: Job statistics.
     move_user_counts: Optional[MoveCounts] = Field(alias='counts', default=None)
->>>>>>> 5a23b3fe
 
 
 class JobErrorMessage(ApiModel):
@@ -760,7 +756,6 @@
         return self.session.follow_pagination(url=url, model=JobErrorItem, params=params)
 
 
-<<<<<<< HEAD
 class UpdateRoutingPrefixJobsApi(ApiChild, base='telephony/config/jobs/updateRoutingPrefix'):
     def list(self, org_id: str = None) -> Generator[StartJobResponse, None, None]:
         """
@@ -777,7 +772,63 @@
         :param org_id: Retrieve list of update routing prefix jobs in this organization.
         :type org_id: str
         :rtype: list[StartJobResponse]
-=======
+        """
+        params = {}
+        if org_id is not None:
+            params['orgId'] = org_id
+        url = self.ep()
+        return self.session.follow_pagination(url=url, model=StartJobResponse, params=params, item_key='items')
+
+    def status(self, job_id: str, org_id: str = None) -> StartJobResponse:
+        """
+        Get the job status of Update Routing Prefix job
+
+        Get the status of the update routing prefix job by its job ID.
+
+        The routing prefix is associated with a location and is used to route calls belonging to that location.
+        This API allows users to check the status of update routing prefix job by job ID in an organization.
+
+        Checking the status of the update routing prefix job in an organization requires a full, user, or read-only
+        administrator auth token with a scope of `spark-admin:telephony_config_read`.
+
+        :param job_id: Retrieve job status for this `jobId`.
+        :type job_id: str
+        :param org_id: Check update routing prefix job status in this organization.
+        :type org_id: str
+        :rtype: :class:`StartJobResponse`
+        """
+        params = {}
+        if org_id is not None:
+            params['orgId'] = org_id
+        url = self.ep(job_id)
+        data = super().get(url, params=params)
+        r = StartJobResponse.model_validate(data)
+        return r
+
+    def errors(self, job_id: str, org_id: str = None) -> Generator[JobErrorItem, None, None]:
+        """
+        Get job errors for update routing prefix job
+
+        GET job errors for the update routing prefix job in an organization.
+
+        The routing prefix is associated with a location and is used to route calls belonging to that location.
+        This API allows users to retrieve all the errors of the update routing prefix job by job ID in an organization.
+
+        Retrieving all the errors of the update routing prefix job in an organization requires a full, user, or
+        read-only administrator auth token with a scope of `spark-admin:telephony_config_read`.
+
+        :param job_id: Retrieve job errors for this `jobId`.
+        :type job_id: str
+        :param org_id: Retrieve list of errors for update routing prefix job in this organization.
+        :type org_id: str
+        """
+        params = {}
+        if org_id is not None:
+            params['orgId'] = org_id
+        url = self.ep(f'{job_id}/errors')
+        return self.session.follow_pagination(url=url, model=JobErrorItem, params=params)
+
+
 class MoveUser(ApiModel):
     #: User ID to be moved.
     user_id: Optional[str] = None
@@ -1186,33 +1237,10 @@
         :param org_id: Create Move Users job for this organization.
         :type org_id: str
         :rtype: StartJobResponse
->>>>>>> 5a23b3fe
-        """
-        params = {}
-        if org_id is not None:
-            params['orgId'] = org_id
-<<<<<<< HEAD
-        url = self.ep()
-        return self.session.follow_pagination(url=url, model=StartJobResponse, params=params, item_key='items')
-
-    def status(self, job_id: str, org_id: str = None) -> StartJobResponse:
-        """
-        Get the job status of Update Routing Prefix job
-
-        Get the status of the update routing prefix job by its job ID.
-
-        The routing prefix is associated with a location and is used to route calls belonging to that location.
-        This API allows users to check the status of update routing prefix job by job ID in an organization.
-
-        Checking the status of the update routing prefix job in an organization requires a full, user, or read-only
-        administrator auth token with a scope of `spark-admin:telephony_config_read`.
-
-        :param job_id: Retrieve job status for this `jobId`.
-        :type job_id: str
-        :param org_id: Check update routing prefix job status in this organization.
-        :type org_id: str
-        :rtype: :class:`StartJobResponse`
-=======
+        """
+        params = {}
+        if org_id is not None:
+            params['orgId'] = org_id
         body = dict()
         body['usersList'] = TypeAdapter(list[MoveUsersList]).dump_python(users_list, mode='json', by_alias=True,
                                                                          exclude_none=True)
@@ -1254,34 +1282,12 @@
         :param org_id: Retrieve job details for this organization.
         :type org_id: str
         :rtype: :class:`MoveUserJobDetails`
->>>>>>> 5a23b3fe
         """
         params = {}
         if org_id is not None:
             params['orgId'] = org_id
         url = self.ep(job_id)
         data = super().get(url, params=params)
-<<<<<<< HEAD
-        r = StartJobResponse.model_validate(data)
-        return r
-
-    def errors(self, job_id: str, org_id: str = None) -> Generator[JobErrorItem, None, None]:
-        """
-        Get job errors for update routing prefix job
-
-        GET job errors for the update routing prefix job in an organization.
-
-        The routing prefix is associated with a location and is used to route calls belonging to that location.
-        This API allows users to retrieve all the errors of the update routing prefix job by job ID in an organization.
-
-        Retrieving all the errors of the update routing prefix job in an organization requires a full, user, or
-        read-only administrator auth token with a scope of `spark-admin:telephony_config_read`.
-
-        :param job_id: Retrieve job errors for this `jobId`.
-        :type job_id: str
-        :param org_id: Retrieve list of errors for update routing prefix job in this organization.
-        :type org_id: str
-=======
         r = MoveUserJobDetails.model_validate(data)
         return r
 
@@ -1336,15 +1342,10 @@
         :param org_id: Resume the Move Users job for this organization.
         :type org_id: str
         :rtype: None
->>>>>>> 5a23b3fe
-        """
-        params = {}
-        if org_id is not None:
-            params['orgId'] = org_id
-<<<<<<< HEAD
-        url = self.ep(f'{job_id}/errors')
-        return self.session.follow_pagination(url=url, model=JobErrorItem, params=params)
-=======
+        """
+        params = {}
+        if org_id is not None:
+            params['orgId'] = org_id
         url = self.ep(f'{job_id}/actions/resume/invoke')
         super().post(url, params=params)
 
@@ -1369,7 +1370,6 @@
             params['orgId'] = org_id
         url = self.ep(f'{job_id}/errors')
         return self.session.follow_pagination(url=url, model=JobErrorItem, item_key='items', params=params)
->>>>>>> 5a23b3fe
 
 
 @dataclass(init=False)
@@ -1395,11 +1395,6 @@
         self.apply_line_key_templates = ApplyLineKeyTemplatesJobsApi(session=session)
         self.device_settings = DeviceSettingsJobsApi(session=session)
         self.manage_numbers = ManageNumbersJobsApi(session=session)
-<<<<<<< HEAD
-        self.apply_line_key_templates = ApplyLineKeyTemplatesJobsApi(session=session)
-        self.rebuild_phones = RebuildPhonesJobsApi(session=session)
-        self.update_routing_prefix = UpdateRoutingPrefixJobsApi(session=session)
-=======
         self.move_users = MoveUsersJobsApi(session=session)
         self.rebuild_phones = RebuildPhonesJobsApi(session=session)
->>>>>>> 5a23b3fe
+        self.update_routing_prefix = UpdateRoutingPrefixJobsApi(session=session)